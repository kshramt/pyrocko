import trace, io, util, config

import numpy as num
import os, pickle, logging, time, weakref, copy, re, sys
import cPickle as pickle
pjoin = os.path.join
logger = logging.getLogger('pyrocko.pile')

from util import reuse
from trace import degapper

'''
A pile contains subpiles which contain tracesfiles which contain traces.
'''

progressbar = util.progressbar_module()

class TracesFileCache(object):
    '''Manages trace metainformation cache.
    
    For each directory with files containing traces, one cache file is 
    maintained to hold the trace metainformation of all files which are 
    contained in the directory.
    '''

    caches = {}

    def __init__(self, cachedir):
        '''Create new cache.
        
        In:
          cachedir -- directory to hold the cache files.
          
        '''
        
        self.cachedir = cachedir
        self.dircaches = {}
        self.modified = set()
        util.ensuredir(self.cachedir)
        
    def get(self, abspath):
        '''Try to get an item from the cache.
        
        In:
          abspath -- absolute path of the object to retrieve
          
        Returns:
          A stored object is returned or None if nothing could be found.
          
        '''
        
        dircache = self._get_dircache_for(abspath)
        if abspath in dircache:
            return dircache[abspath]
        return None

    def put(self, abspath, tfile):
        '''Put an item into the cache.
        
        In:
          abspath -- absolute path of the object to be stored
          tfile -- object to be stored
        '''
        
        cachepath = self._dircachepath(abspath)
        # get lock on cachepath here
        dircache = self._get_dircache(cachepath)
        dircache[abspath] = tfile
        self.modified.add(cachepath)

    def dump_modified(self):
        '''Save any modifications to disk.'''

        for cachepath in self.modified:
            self._dump_dircache(self.dircaches[cachepath], cachepath)
            # unlock 
            
        self.modified = set()

    def clean(self):
        '''Weed out missing files from the disk caches.'''
        
        self.dump_modified()
        
        for fn in os.listdir(self.cachedir):
            try:
                i = int(fn) # valid filenames are integers
                cache = self._load_dircache(pjoin(self.cachedir, fn))
                self._dump_dircache(cache, pjoin(self.cachedir, fn))
                
            except ValueError:
                pass

    def _get_dircache_for(self, abspath):
        return self._get_dircache(self._dircachepath(abspath))
    
    def _get_dircache(self, cachepath):
        if cachepath not in self.dircaches:
            if os.path.isfile(cachepath):
                self.dircaches[cachepath] = self._load_dircache(cachepath)
            else:
                self.dircaches[cachepath] = {}
                
        return self.dircaches[cachepath]
       
    def _dircachepath(self, abspath):
        cachefn = "%i" % abs(hash(os.path.dirname(abspath)))
        return  pjoin(self.cachedir, cachefn)
            
    def _load_dircache(self, cachefilename):
        
        f = open(cachefilename,'r')
        cache = pickle.load(f)
        f.close()
        
        # weed out files which no longer exist
        for fn in cache.keys():
            if not os.path.isfile(fn):
                del cache[fn]
        return cache
        
    def _dump_dircache(self, cache, cachefilename):
        
        if not cache:
            if os.path.exists(cachefilename):
                os.remove(cachefilename)
            return
        
        # make a copy without the parents
        cache_copy = {}
        for fn in cache.keys():
            cache_copy[fn] = copy.copy(cache[fn])
            cache_copy[fn].parent = None
        
        tmpfn = cachefilename+'.%i.tmp' % os.getpid()
        f = open(tmpfn, 'w')
        pickle.dump(cache_copy, f)
        f.close()
        os.rename(tmpfn, cachefilename)


def get_cache(cachedir):
    '''Get global TracesFileCache object for given directory.'''
    if cachedir not in TracesFileCache.caches:
        TracesFileCache.caches[cachedir] = TracesFileCache(cachedir)
        
    return TracesFileCache.caches[cachedir]
    
def loader(filenames, fileformat, cache, filename_attributes, show_progress=True):
        
    if not filenames:
        logger.warn('No files to load from')
        return
    
    pbar = None
    if show_progress and progressbar and config.show_progress:
        widgets = ['Scanning files', ' ',
                progressbar.Bar(marker='-',left='[',right=']'), ' ',
                progressbar.Percentage(), ' ',]
        
        pbar = progressbar.ProgressBar(widgets=widgets, maxval=len(filenames)).start()
    
    regex = None
    if filename_attributes:
        regex = re.compile(filename_attributes)
    
    failures = []
    for ifile, filename in enumerate(filenames):
        try:
            abspath = os.path.abspath(filename)
            
            substitutions = None
            if regex:
                m = regex.search(filename)
                if not m: raise FilenameAttributeError(
                    "Cannot get attributes with pattern '%s' from path '%s'" 
                        % (filename_attributes, filename))
                substitutions = {}
                for k in m.groupdict():
                    if k  in ('network', 'station', 'location', 'channel'):
                        substitutions[k] = m.groupdict()[k]
                
            
            mtime = os.stat(filename)[8]
            tfile = None
            if cache:
                tfile = cache.get(abspath)
            
            if not tfile or tfile.mtime != mtime or substitutions:
                tfile = TracesFile(None, abspath, fileformat, substitutions=substitutions, mtime=mtime)
                if cache and not substitutions:
                    cache.put(abspath, tfile)
                
        except (io.FileLoadError, OSError, FilenameAttributeError), xerror:
            failures.append(abspath)
            logger.warn(xerror)
        else:
            yield tfile
        
        if pbar: pbar.update(ifile+1)
    
    if pbar: pbar.finish()
    if failures:
        logger.warn('The following file%s caused problems and will be ignored:\n' % util.plural_s(len(failures)) + '\n'.join(failures))
    
    if cache:
        cache.dump_modified()

class TracesGroup(object):
    
    '''Trace container base class.
    
    Base class for Pile, SubPile, and TracesFile, i.e. anything containing 
    a collection of several traces. A TracesGroup object maintains lookup sets
    of some of the traces meta-information, as well as a combined time-range
    of its contents.
    '''
    
    
    def __init__(self, parent):
        self.parent = parent
        self.empty()
        self.nupdates = 0
    
    def set_parent(self, parent):
        self.parent = parent
    
    def get_parent(self):
        return self.parent
    
    def empty(self):
        self.networks, self.stations, self.locations, self.channels, self.nslc_ids = [ set() for x in range(5) ]
        self.tmin, self.tmax = num.inf, -num.inf
        self.have_tuples = False
    
    def update(self, content, empty=True):
        if empty:
            self.empty()
        else:
            if self.have_tuples:
                self._convert_tuples_to_sets()
            
        for c in content:
        
            if isinstance(c, TracesGroup):
                self.networks.update( c.networks )
                self.stations.update( c.stations )
                self.locations.update( c.locations )
                self.channels.update( c.channels )
                self.nslc_ids.update( c.nslc_ids )
                
            elif isinstance(c, trace.Trace):
                self.networks.add(c.network)
                self.stations.add(c.station)
                self.locations.add(c.location)
                self.channels.add(c.channel)
                self.nslc_ids.add(c.nslc_id)
                
            self.tmin = min(self.tmin, c.tmin)
            self.tmax = max(self.tmax, c.tmax)
        
        if empty:    
            self._convert_small_sets_to_tuples()
        
        self.nupdates += 1
    
    def notify_listeners(self, what):
        pass
    
    def recursive_grow_update(self, content=None):
        
        if content is not None:
            self.update(content, empty=False)
        
        if self.parent is not None:
            self.parent.recursive_grow_update((self,))
            
        self.notify_listeners('update')
    
    def recursive_full_update(self):
        assert False, 'should be implemented in derived class'
        
    def get_update_count(self):
        return self.nupdates
    
    def overlaps(self, tmin,tmax):
        #return not (tmax < self.tmin or self.tmax < tmin)
        return tmax >= self.tmin and self.tmax >= tmin
    
    def is_relevant(self, tmin, tmax, group_selector=None):
        #return  not (tmax <= self.tmin or self.tmax < tmin) and (selector is None or selector(self))
        return  tmax > self.tmin and self.tmax >= tmin and (group_selector is None or group_selector(self))

    def _convert_tuples_to_sets(self):
        if not isinstance(self.networks, set):
            self.networks = set(self.networks)
        if not isinstance(self.stations, set):
            self.stations = set(self.stations)
        if not isinstance(self.locations, set):
            self.locations = set(self.locations)
        if not isinstance(self.channels, set):
            self.channels = set(self.channels)
        if not isinstance(self.nslc_ids, set):
            self.nslc_ids = set(self.nslc_ids)
        self.have_tuples = False

    def _convert_small_sets_to_tuples(self):
        if len(self.networks) < 32:
            self.networks = reuse(tuple(self.networks))
            self.have_tuples = True
        if len(self.stations) < 32:
            self.stations = reuse(tuple(self.stations))
            self.have_tuples = True
        if len(self.locations) < 32:
            self.locations = reuse(tuple(self.locations))
            self.have_tuples = True
        if len(self.channels) < 32:
            self.channels = reuse(tuple(self.channels))
            self.have_tuples = True
        if len(self.nslc_ids) < 32:
            self.nslc_ids = reuse(tuple(self.nslc_ids))
            self.have_tuples = True
            
class MemTracesFile(TracesGroup):
    
    '''This is needed to make traces without an actual disc file to be inserted
    into a Pile.'''
    
    def __init__(self, parent, traces):
        TracesGroup.__init__(self, parent)
        self.traces = traces
        self.update(self.traces)
        self.mtime = time.time()
        
    def load_headers(self, mtime=None):
        pass
        
    def load_data(self):
        pass
        
    def use_data(self):
        pass
        
    def drop_data(self):
        pass
        
    def reload_if_modified(self):
        pass
        
    def recursive_full_update(self):
        self.update(self.traces)
        
        if self.parent is not None:
            self.parent.recursive_full_update()
        
        self.notify_listeners('fullupdate')
            
    def get_newest_mtime(self, tmin, tmax, trace_selector=None):
        mtime = None
        for tr in self.traces:
            if not trace_selector or trace_selector(tr):
                mtime = max(mtime, self.mtime)
                
        return mtime
        
    def chop(self,tmin,tmax,trace_selector=None):
        chopped = []
        used = False
        needed = [ tr for tr in self.traces if not trace_selector or trace_selector(tr) ]
                
        if needed:
            used = True
            for tr in self.traces:
                if not trace_selector or trace_selector(tr):
                    try:
                        chopped.append(tr.chop(tmin,tmax,inplace=False))
                    except trace.NoData:
                        pass
            
        return chopped, used
        
    def get_deltats(self):
        deltats = set()
        for trace in self.traces:
            deltats.add(trace.deltat)
            
        return deltats
    
    def iter_traces(self):
        for trace in self.traces:
            yield trace
    
    def get_traces(self):
        return self.traces
    
    def gather_keys(self, gather):
        keys = set()
        for trace in self.traces:
            keys.add(gather(trace))
            
        return keys
    
    def __str__(self):
        def sl(s):
            return sorted(list(s))
        
        s = 'MemTracesFile\n'
        s += 'abspath: %s\n' % self.abspath
        s += 'file mtime: %s\n' % util.gmctime(self.mtime)
        s += 'number of traces: %i\n' % len(self.traces)
        s += 'timerange: %s - %s\n' % (util.gmctime(self.tmin), util.gmctime(self.tmax))
        s += 'networks: %s\n' % ', '.join(sl(self.networks))
        s += 'stations: %s\n' % ', '.join(sl(self.stations))
        s += 'locations: %s\n' % ', '.join(sl(self.locations))
        s += 'channels: %s\n' % ', '.join(sl(self.channels))
        return s

class TracesFile(TracesGroup):
    def __init__(self, parent, abspath, format, substitutions=None, mtime=None):
        TracesGroup.__init__(self, parent)
        self.abspath = abspath
        self.format = format
        self.traces = []
        self.data_loaded = False
        self.data_use_count = 0
        self.substitutions = substitutions
        self.load_headers(mtime=mtime)
        self.update(self.traces)
        self.mtime = mtime
        
    def recursive_full_update(self):
        self.update(self.traces)
        
        if self.parent is not None:
            self.parent.recursive_full_update()
        
        self.notify_listeners('fullupdate')
        
    def load_headers(self, mtime=None):
        logger.debug('loading headers from file: %s' % self.abspath)
        if mtime is None:
            self.mtime = os.stat(self.abspath)[8]
        
        self.traces = []
        for tr in io.load(self.abspath, format=self.format, getdata=False, substitutions=self.substitutions):
            self.traces.append(tr)
            
        self.data_loaded = False
        self.data_use_count = 0
        
    def load_data(self, force=False):
        if not self.data_loaded or force:
            logger.debug('loading data from file: %s' % self.abspath)
            self.traces = []
            for tr in io.load(self.abspath, format=self.format, getdata=True, substitutions=self.substitutions):
                self.traces.append(tr)
                
            self.data_loaded = True
    
    def use_data(self):
        if not self.data_loaded: raise Exception('Data not loaded')
        self.data_use_count += 1
        
    def drop_data(self):
        if self.data_loaded:
            if self.data_use_count == 1:
                logger.debug('forgetting data of file: %s' % self.abspath)
                for tr in self.traces:
                    tr.drop_data()
                    
                self.data_loaded = False
                    
            self.data_use_count -= 1    
        else:
            self.data_use_count = 0
            
    def reload_if_modified(self):
        mtime = os.stat(self.abspath)[8]
        if mtime != self.mtime:
            logger.debug('mtime=%i, reloading file: %s' % (mtime, self.abspath))
            self.mtime = mtime
            if self.data_loaded:
                self.load_data(force=True)
            else:
                self.load_headers()
            
            self.update(self.traces)
            
            return True
            
        return False
       
    def get_newest_mtime(self, tmin, tmax, trace_selector=None):
        mtime = None
        for tr in self.traces:
            if not trace_selector or trace_selector(tr):
                mtime = max(mtime, self.mtime)
                
        return mtime

    def chop(self,tmin,tmax,trace_selector=None):
        chopped = []
        used = False
        needed = [ tr for tr in self.traces if not trace_selector or trace_selector(tr) ]
                
        if needed:
            self.load_data()
            used = True
            for tr in self.traces:
                if not trace_selector or trace_selector(tr):
                    try:
                        chopped.append(tr.chop(tmin,tmax,inplace=False))
                    except trace.NoData:
                        pass
            
        return chopped, used
        
    def get_deltats(self):
        deltats = set()
        for trace in self.traces:
            deltats.add(trace.deltat)
            
        return deltats
    
    def iter_traces(self):
        for trace in self.traces:
            yield trace
    
    def gather_keys(self, gather):
        keys = set()
        for trace in self.traces:
            keys.add(gather(trace))
            
        return keys
    
    def __str__(self):
        
        def sl(s):
            return sorted(list(s))
        
        s = 'TracesFile\n'
        s += 'abspath: %s\n' % self.abspath
        s += 'file mtime: %s\n' % util.gmctime(self.mtime)
        s += 'number of traces: %i\n' % len(self.traces)
        s += 'timerange: %s - %s\n' % (util.gmctime(self.tmin), util.gmctime(self.tmax))
        s += 'networks: %s\n' % ', '.join(sl(self.networks))
        s += 'stations: %s\n' % ', '.join(sl(self.stations))
        s += 'locations: %s\n' % ', '.join(sl(self.locations))
        s += 'channels: %s\n' % ', '.join(sl(self.channels))
        return s


    
class FilenameAttributeError(Exception):
    pass

class SubPile(TracesGroup):
    def __init__(self, parent):
        TracesGroup.__init__(self, parent)
        self.files = []
        self.empty()
        
    def recursive_full_update(self):
        self.update(self.files)
        
        if self.parent is not None:
            self.parent.recursive_full_update()
        
        self.notify_listeners('fullupdate')
    
    def add_file(self, file):
        self.files.append(file)
        file.set_parent(self)
        self.update((file,), empty=False)
        
    def remove_file(self, file):
        self.files.remove(file)
        file.set_parent(None)
        self.update(self.files)
    
    def get_newest_mtime(self, tmin, tmax, group_selector=None, trace_selector=None):
        mtime = None
        for file in self.files:
            if file.is_relevant(tmin, tmax, group_selector):
                mtime = max(mtime, file.get_newest_mtime(tmin, tmax, trace_selector))
                
        return mtime
    
    def chop(self, tmin, tmax, group_selector=None, trace_selector=None):
        used_files = set()
        chopped = []
        for file in self.files:
            if file.is_relevant(tmin, tmax, group_selector):
                chopped_, used = file.chop(tmin, tmax, trace_selector)
                chopped.extend( chopped_ )
                if used:
                    used_files.add(file)
                
        return chopped, used_files
        
    def gather_keys(self, gather):
        keys = set()
        for file in self.files:
            keys |= file.gather_keys(gather)
            
        return keys

    def get_deltats(self):
        deltats = set()
        for file in self.files:
            deltats.update(file.get_deltats())
            
        return deltats

    def iter_traces(self, load_data=False, return_abspath=False, group_selector=None, trace_selector=None):
        for file in self.files:
            
            if group_selector and not group_selector(file):
                continue
            
            must_drop = False
            if load_data:
                file.load_data()
                file.use_data()
                must_drop = True
            
            for trace in file.iter_traces():
                if trace_selector and not trace_selector(trace):
                    continue
                
                if return_abspath:
                    yield file.abspath, trace
                else:
                    yield trace
            
            if must_drop:
                file.drop_data()

    def reload_modified(self):
        modified = False
        for file in self.files:
            modified |= file.reload_if_modified()
        
        if modified:
            self.update(self.files)
            
        return modified
        
    def __str__(self):
    
        def sl(s):
            return sorted([ x for x in s ])

        s = 'SubPile\n'
        s += 'number of files: %i\n' % len(self.files)
        s += 'timerange: %s - %s\n' % (util.gmctime(self.tmin), util.gmctime(self.tmax))
        s += 'networks: %s\n' % ', '.join(sl(self.networks))
        s += 'stations: %s\n' % ', '.join(sl(self.stations))
        s += 'locations: %s\n' % ', '.join(sl(self.locations))
        s += 'channels: %s\n' % ', '.join(sl(self.channels))
        return s

             
class Pile(TracesGroup):
    def __init__(self):
        TracesGroup.__init__(self, None)
        self.subpiles = {}
        self.update(self.subpiles.values())
        self.open_files = set()
        self.listeners = []
        
    def recursive_full_update(self):
        self.update(self.subpiles.values())
        self.notify_listeners('fullupdate')
    
    def add_listener(self, obj):
        self.listeners.append(weakref.ref(obj))
    
    def notify_listeners(self, what):
        for ref in self.listeners:
            obj = ref()
            if obj:
                obj.pile_changed(what)
    
    def add_files(self, filenames, filename_attributes=None, fileformat='mseed', cache=None, show_progress=True):
        modified_subpiles = set()
        files = []
        if filenames is not None:
            for file in loader(filenames, fileformat, cache, filename_attributes, show_progress=show_progress):
                subpile = self.dispatch(file)
                subpile.add_file(file)
                modified_subpiles.add(subpile)
                files.append(file)
                
        self.update(modified_subpiles, empty=False)
        self.notify_listeners('add')
        return files
            
    def add_file(self, file):
        subpile = self.dispatch(file)
        subpile.add_file(file)
        self.update((file,), empty=False)
        self.notify_listeners('add')
    
    def remove_file(self, file):
        subpile = self.dispatch(file)
        subpile.remove_file(file)
        self.update(self.subpiles.values())
        self.notify_listeners('remove')
        
    def dispatch_key(self, file):
        tt = time.gmtime(file.tmin)
        return (tt[0],tt[1])
    
    def dispatch(self, file):
        k = self.dispatch_key(file)
        if k not in self.subpiles:
            self.subpiles[k] = SubPile(self)
            
        return self.subpiles[k]
        
    def get_newest_mtime(self, tmin, tmax, group_selector=None, trace_selector=None):
        mtime = None
        for subpile in self.subpiles.values():
            if subpile.is_relevant(tmin,tmax, group_selector):
                mtime = max(mtime, subpile.get_newest_mtime(tmin, tmax, group_selector, trace_selector))
                
        return mtime
        
    def chop(self, tmin, tmax, group_selector=None, trace_selector=None):
        chopped = []
        used_files = set()
        for subpile in self.subpiles.values():
            if subpile.is_relevant(tmin,tmax, group_selector):
                _chopped, _used_files =  subpile.chop(tmin, tmax, group_selector, trace_selector)
                chopped.extend(_chopped)
                used_files.update(_used_files)
                
        return chopped, used_files

    def _process_chopped(self, chopped, degap, want_incomplete, wmax, wmin, tpad):
        chopped.sort(lambda a,b: cmp(a.full_id, b.full_id))
        if degap:
            chopped = degapper(chopped)
            
        if not want_incomplete:
            wlen = (wmax+tpad)-(wmin-tpad)
            chopped_weeded = []
            for tr in chopped:
<<<<<<< HEAD
                                
                if abs(tr.tmin - (wmin-tpad)) <= 0.5*tr.deltat and abs(tr.tmax + tr.deltat - (wmax+tpad)) <= 0.5*tr.deltat :
                    chopped_weeded.append(tr)
               
=======
                if (abs(tr.tmin - (wmin-tpad)) <= 0.5*tr.deltat and 
                    abs(tr.tmax + tr.deltat - (wmax+tpad)) <= 0.5*tr.deltat):
                    chopped_weeded.append(tr)

>>>>>>> 445bc09d
            chopped = chopped_weeded
        
        return chopped
            
    def chopper(self, tmin=None, tmax=None, tinc=None, tpad=0., group_selector=None, trace_selector=None,
                      want_incomplete=True, degap=True, keep_current_files_open=False):
        
        if tmin is None:
            tmin = self.tmin+tpad
                
        if tmax is None:
            tmax = self.tmax-tpad
            
        if tinc is None:
            tinc = tmax-tmin
        
        if not self.is_relevant(tmin-tpad,tmax+tpad,group_selector): return
        
        iwin = 0
        while True:
            chopped = []
            wmin, wmax = tmin+iwin*tinc, tmin+(iwin+1)*tinc
            eps = tinc*1e-6
            if wmin >= tmax-eps: break
            chopped, used_files = self.chop(wmin-tpad, wmax+tpad, group_selector, trace_selector) 
            for file in used_files - self.open_files:
                # increment datause counter on newly opened files
                file.use_data()
                
            self.open_files.update(used_files)
            
            processed = self._process_chopped(chopped, degap, want_incomplete, wmax, wmin, tpad)
            yield processed
            
            unused_files = self.open_files - used_files
            while unused_files:
                file = unused_files.pop()
                file.drop_data()
                self.open_files.remove(file)
                
            iwin += 1
        
        if not keep_current_files_open:
            while self.open_files:
                file = self.open_files.pop()
                file.drop_data()
        
        
    def all(self, *args, **kwargs):
        alltraces = []
        for traces in self.chopper( *args, **kwargs ):
            alltraces.extend( traces )
            
        return alltraces
        
    def iter_all(self, *args, **kwargs):
        for traces in self.chopper( *args, **kwargs):
            for trace in traces:
                yield trace
    
    def chopper_grouped(self, gather, progress=None, *args, **kwargs):
        keys = self.gather_keys(gather)
        if len(keys) == 0: return
        outer_group_selector = None
        if 'group_selector' in kwargs:
            outer_group_selector = kwargs['group_selector']
            
        outer_trace_selector = None
        if 'trace_selector' in kwargs:
            outer_trace_selector = kwargs['trace_selector']
        
        # the use of this gather-cache makes it impossible to modify the pile
        # during chopping
        gather_cache = {}
        pbar = None
        progressbar = util.progressbar_module()
        if progress and progressbar and config.show_progress:
            widgets = [progress, ' ',
                        progressbar.Bar(marker='-',left='[',right=']'), ' ',
                        progressbar.Percentage(), ' ',]
                
            pbar = progressbar.ProgressBar(widgets=widgets, maxval=len(keys)).start()
        
        for ikey, key in enumerate(keys):
            def tsel(tr):
                return gather(tr) == key and (outer_trace_selector is None or 
                                              outer_trace_selector(tr))
                    
            def gsel(gr):
                if gr not in gather_cache:
                    gather_cache[gr] = gr.gather_keys(gather)
                        
                return key in gather_cache[gr] and (outer_group_selector is None or
                                                    outer_group_selector(gr))
            
            kwargs['trace_selector'] = tsel
            kwargs['group_selector'] = gsel
            
            for traces in self.chopper(*args, **kwargs):
                yield traces
                
            if pbar: pbar.update(ikey+1)
        
        if pbar: pbar.finish()
        
    def gather_keys(self, gather):
        keys = set()
        for subpile in self.subpiles.values():
            keys |= subpile.gather_keys(gather)
            
        return sorted(keys)
    
    def get_deltats(self):
        deltats = set()
        for subpile in self.subpiles.values():
            deltats.update(subpile.get_deltats())
            
        return sorted(list(deltats))
    
    def iter_traces(self, load_data=False, return_abspath=False, group_selector=None, trace_selector=None):
        for subpile in self.subpiles.values():
            if not group_selector or group_selector(subpile):
                for tr in subpile.iter_traces(load_data, return_abspath, group_selector, trace_selector):
                    yield tr
   
    def reload_modified(self):
        modified = False
        for subpile in self.subpiles.values():
            modified |= subpile.reload_modified()
        
        if modified:
            self.update(self.subpiles.values())
            self.notify_listeners('modified')
            
        return modified
    
    def get_tmin(self):
        return self.tmin
        
    def get_tmax(self):
        return self.tmax
    
    def __str__(self):
        
        def sl(s):
            return sorted([ x for x in s ])
        
        s = 'Pile\n'
        s += 'number of subpiles: %i\n' % len(self.subpiles)
        s += 'timerange: %s - %s\n' % (util.gmctime(self.tmin), util.gmctime(self.tmax))
        s += 'networks: %s\n' % ', '.join(sl(self.networks))
        s += 'stations: %s\n' % ', '.join(sl(self.stations))
        s += 'locations: %s\n' % ', '.join(sl(self.locations))
        s += 'channels: %s\n' % ', '.join(sl(self.channels))
        return s


def make_pile( paths=None, selector=None, regex=None,
        fileformat = 'mseed',
        cachedirname='/tmp/pyrocko_cache_%s' % os.environ['USER'] ):
    
    '''Create pile from given file and directory names.
    
    Inputs
        paths -- filenames and/or directories to look for traces. If paths is 
            None sys.argv[1:] is used.
        selector -- lambda expression taking group dict of regex match object as
            a single argument and which returns true or false to keep or reject
            a file
        regex -- regular expression which filenames have to match
        fileformat -- format of the files ('mseed', 'sac', 'kan', 
            'from_extension', 'try')
        cachedirname -- loader cache is stored under this directory. It is
            created as neccessary.
    '''
    if isinstance(paths, str):
        paths = [ paths ]
        
    if paths is None:
        paths = sys.argv[1:]
    
    fns = util.select_files(paths, selector, regex)

    cache = get_cache(cachedirname)
    p = Pile()
    p.add_files( sorted(fns), cache=cache, fileformat=fileformat)
    return p


<|MERGE_RESOLUTION|>--- conflicted
+++ resolved
@@ -747,17 +747,10 @@
             wlen = (wmax+tpad)-(wmin-tpad)
             chopped_weeded = []
             for tr in chopped:
-<<<<<<< HEAD
-                                
-                if abs(tr.tmin - (wmin-tpad)) <= 0.5*tr.deltat and abs(tr.tmax + tr.deltat - (wmax+tpad)) <= 0.5*tr.deltat :
-                    chopped_weeded.append(tr)
-               
-=======
                 if (abs(tr.tmin - (wmin-tpad)) <= 0.5*tr.deltat and 
                     abs(tr.tmax + tr.deltat - (wmax+tpad)) <= 0.5*tr.deltat):
                     chopped_weeded.append(tr)
-
->>>>>>> 445bc09d
+            
             chopped = chopped_weeded
         
         return chopped
