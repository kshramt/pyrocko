import sys
from newmodel_base import Object, String, Int, Float, Bool, List, Tuple, Timestamp, load, dump, load_all, dump_all

class Response(Object):
    pass

class Gain(Response):
    gain = Float.T()

class PolesAndZeros(Response):
    constant = Float.T(default=1.0)
    poles = List.T(Float.T())
    zeros = List.T(Float.T())

class Channel(Object):
    channel = String.T(default='')
    azimuth = Float.T(optional=True)
    dip = Float.T(optional=True)
    response = Response.T(optional=True)

class Station(Object):
    network = String.T(default='')
    station = String.T(default='')
    location = String.T(default='')
    lat = Float.T(default=0.0)
    lon = Float.T(default=0.0)
    elevation = Float.T(default=0.0)
    depth = Float.T(default=0.0)
    channels = List.T(Channel.T())

class MomentTensor(Object):
    m = Tuple.T(6,Float.T(default=0.0))

class Event(Object):
    lat = Float.T(default=0.0)
    lon = Float.T(default=0.0)
    time = Timestamp.T(default=0.0)
    depth = Float.T(optional=True)
    magnitude = Float.T(optional=True)
    duration = Float.T(optional=True)
    moment_tensor = MomentTensor.T(optional=True)
    name = String.T(optional=True)
    region = String.T(optional=True)
    catalog = String.T(optional=True)

class PhasePick(Object):
    tmin = Timestamp.T(default=0.0)
    tmax = Timestamp.T(default=0.0)
    nslc_pattern = Tuple.T(4, String.T(''))
    phasename = String.T(default='?')
    automatic = Bool.T(default=False)
    polarity = Int.T(optional=True)
    weight = Float.T(default=1.0)
    amplitude = Float.T(optional=True)
    terror = Float.T(optional=True) 
    
class MarkerBase(Object):
    kind = Int.T(default=0)

class Marker(MarkerBase):
    nslc_patterns = List.T(Tuple.T(4, String.T('')))
    tmin = Timestamp.T(default=0.0)
    tmax = Timestamp.T(default=0.0)

class EventMarker(MarkerBase):
    event = Event.T()

class PhaseMarker(MarkerBase):
    event = Event.T()
    pick = PhasePick.T()

mt = MomentTensor(m=(1.,0.,0.,0.,0.,0.))
mt.validate()

print mt
for x in load_all(open('event.truf')):
    print x
<<<<<<< HEAD

    print dump_all([x,x])
=======
sys.exit()
>>>>>>> 028656d1


s = Station()
c = Channel(channel='Z')
c.validate()
s.channels.append(c)

paz = PolesAndZeros()
c.response = paz
paz.constant = 10.
s.validate()

m = Marker(nslc_patterns=[ ('', 'STA', '*', 'BH?'), ('', 'STA2', '*', 'BH?') ])
print m

print dump_all([s, s, c])
print dump(s)

#for x in load_all(open('test.truf')):
    #print x
<|MERGE_RESOLUTION|>--- conflicted
+++ resolved
@@ -75,12 +75,7 @@
 print mt
 for x in load_all(open('event.truf')):
     print x
-<<<<<<< HEAD
-
     print dump_all([x,x])
-=======
-sys.exit()
->>>>>>> 028656d1
 
 
 s = Station()
